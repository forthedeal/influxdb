package httpd

import (
	"bytes"
	"compress/gzip"
	"encoding/json"
	"errors"
	"expvar"
	"fmt"
	"io"
	"io/ioutil"
	"log"
	"net/http"
	"net/http/pprof"
	"os"
	"strconv"
	"strings"
	"time"

	"github.com/bmizerany/pat"
	"github.com/influxdata/influxdb"
	"github.com/influxdata/influxdb/client"
	"github.com/influxdata/influxdb/cluster"
	"github.com/influxdata/influxdb/influxql"
	"github.com/influxdata/influxdb/models"
	"github.com/influxdata/influxdb/services/continuous_querier"
	"github.com/influxdata/influxdb/services/meta"
	"github.com/influxdata/influxdb/uuid"
)

const (
	// DefaultChunkSize specifies the amount of data mappers will read
	// up to, before sending results back to the engine. This is the
	// default size in the number of values returned in a raw query.
	//
	// Could be many more bytes depending on fields returned.
	DefaultChunkSize = 10000
)

// TODO: Standard response headers (see: HeaderHandler)
// TODO: Compression (see: CompressionHeaderHandler)

// TODO: Check HTTP response codes: 400, 401, 403, 409.

type route struct {
	name        string
	method      string
	pattern     string
	gzipped     bool
	log         bool
	handlerFunc interface{}
}

// Handler represents an HTTP handler for the InfluxDB server.
type Handler struct {
	mux                   *pat.PatternServeMux
	requireAuthentication bool
	Version               string

	MetaClient interface {
		Database(name string) (*meta.DatabaseInfo, error)
		Authenticate(username, password string) (ui *meta.UserInfo, err error)
		Users() []meta.UserInfo
		Ping(checkAllMetaServers bool) error
	}

	QueryExecutor interface {
		Authorize(u *meta.UserInfo, q *influxql.Query, db string) error
		ExecuteQuery(q *influxql.Query, db string, chunkSize int, closing chan struct{}) (<-chan *influxql.Result, error)
	}

	PointsWriter interface {
		WritePoints(p *cluster.WritePointsRequest) error
	}

	ContinuousQuerier continuous_querier.ContinuousQuerier

	Logger         *log.Logger
	loggingEnabled bool // Log every HTTP access.
	WriteTrace     bool // Detailed logging of write path
	statMap        *expvar.Map
}

// NewHandler returns a new instance of handler with routes.
func NewHandler(requireAuthentication, loggingEnabled, writeTrace bool, statMap *expvar.Map) *Handler {
	h := &Handler{
		mux: pat.New(),
		requireAuthentication: requireAuthentication,
		Logger:                log.New(os.Stderr, "[http] ", log.LstdFlags),
		loggingEnabled:        loggingEnabled,
		WriteTrace:            writeTrace,
		statMap:               statMap,
	}

	h.SetRoutes([]route{
		route{
			"query", // Satisfy CORS checks.
			"OPTIONS", "/query", true, true, h.serveOptions,
		},
		route{
			"query", // Query serving route.
			"GET", "/query", true, true, h.serveQuery,
		},
		route{
			"write", // Satisfy CORS checks.
			"OPTIONS", "/write", true, true, h.serveOptions,
		},
		route{
			"write", // Data-ingest route.
			"POST", "/write", true, true, h.serveWrite,
		},
		route{ // Ping
			"ping",
			"GET", "/ping", true, true, h.servePing,
		},
		route{ // Ping
			"ping-head",
			"HEAD", "/ping", true, true, h.servePing,
		},
		route{ // Ping w/ status
			"status",
			"GET", "/status", true, true, h.serveStatus,
		},
		route{ // Ping w/ status
			"status-head",
			"HEAD", "/status", true, true, h.serveStatus,
		},
		route{ // Tell data node to run CQs that should be run
			"process_continuous_queries",
			"POST", "/data/process_continuous_queries", false, false, h.serveProcessContinuousQueries,
		},
	})

	return h
}

// SetRoutes sets the provided routes on the handler.
func (h *Handler) SetRoutes(routes []route) {
	for _, r := range routes {
		var handler http.Handler

		// If it's a handler func that requires authorization, wrap it in authorization
		if hf, ok := r.handlerFunc.(func(http.ResponseWriter, *http.Request, *meta.UserInfo)); ok {
			handler = authenticate(hf, h, h.requireAuthentication)
		}
		// This is a normal handler signature and does not require authorization
		if hf, ok := r.handlerFunc.(func(http.ResponseWriter, *http.Request)); ok {
			handler = http.HandlerFunc(hf)
		}

		if r.gzipped {
			handler = gzipFilter(handler)
		}
		handler = versionHeader(handler, h)
		handler = cors(handler)
		handler = requestID(handler)
		if h.loggingEnabled && r.log {
			handler = logging(handler, r.name, h.Logger)
		}
		handler = recovery(handler, r.name, h.Logger) // make sure recovery is always last

		h.mux.Add(r.method, r.pattern, handler)
	}
}

// ServeHTTP responds to HTTP request to the handler.
func (h *Handler) ServeHTTP(w http.ResponseWriter, r *http.Request) {
	h.statMap.Add(statRequest, 1)

	// FIXME(benbjohnson): Add pprof enabled flag.
	if strings.HasPrefix(r.URL.Path, "/debug/pprof") {
		switch r.URL.Path {
		case "/debug/pprof/cmdline":
			pprof.Cmdline(w, r)
		case "/debug/pprof/profile":
			pprof.Profile(w, r)
		case "/debug/pprof/symbol":
			pprof.Symbol(w, r)
		default:
			pprof.Index(w, r)
		}
	} else if strings.HasPrefix(r.URL.Path, "/debug/vars") {
		serveExpvar(w, r)
	} else {
		h.mux.ServeHTTP(w, r)
	}
}

func (h *Handler) serveProcessContinuousQueries(w http.ResponseWriter, r *http.Request, user *meta.UserInfo) {
	h.statMap.Add(statCQRequest, 1)

	// If the continuous query service isn't configured, return 404.
	if h.ContinuousQuerier == nil {
		w.WriteHeader(http.StatusNotImplemented)
		return
	}

	q := r.URL.Query()

	// Get the database name (blank means all databases).
	db := q.Get("db")
	// Get the name of the CQ to run (blank means run all).
	name := q.Get("name")
	// Get the time for which the CQ should be evaluated.
	t := time.Now()
	var err error
	s := q.Get("time")
	if s != "" {
		t, err = time.Parse(time.RFC3339Nano, s)
		if err != nil {
			// Try parsing as an int64 nanosecond timestamp.
			i, err := strconv.ParseInt(s, 10, 64)
			if err != nil {
				w.WriteHeader(http.StatusBadRequest)
				return
			}
			t = time.Unix(0, i)
		}
	}

	// Pass the request to the CQ service.
	if err := h.ContinuousQuerier.Run(db, name, t); err != nil {
		w.WriteHeader(http.StatusBadRequest)
		return
	}

	w.WriteHeader(http.StatusNoContent)
}

// serveQuery parses an incoming query and, if valid, executes the query.
func (h *Handler) serveQuery(w http.ResponseWriter, r *http.Request, user *meta.UserInfo) {
	h.statMap.Add(statQueryRequest, 1)

	q := r.URL.Query()
	pretty := q.Get("pretty") == "true"

	qp := strings.TrimSpace(q.Get("q"))
	if qp == "" {
		httpError(w, `missing required parameter "q"`, pretty, http.StatusBadRequest)
		return
	}

	epoch := strings.TrimSpace(q.Get("epoch"))

	p := influxql.NewParser(strings.NewReader(qp))
	db := q.Get("db")

	// Parse query from query string.
	query, err := p.ParseQuery()
	if err != nil {
		httpError(w, "error parsing query: "+err.Error(), pretty, http.StatusBadRequest)
		return
	}

	// Sanitize statements with passwords.
	for _, s := range query.Statements {
		switch stmt := s.(type) {
		case *influxql.CreateUserStatement:
			sanitize(r, stmt.Password)
		case *influxql.SetPasswordUserStatement:
			sanitize(r, stmt.Password)
		}
	}

	// Check authorization.
	if h.requireAuthentication {
		err = h.QueryExecutor.Authorize(user, query, db)
		if err != nil {
			httpError(w, "error authorizing query: "+err.Error(), pretty, http.StatusUnauthorized)
			return
		}
	}

	// Parse chunk size. Use default if not provided or unparsable.
	chunked := (q.Get("chunked") == "true")
	chunkSize := DefaultChunkSize
	if chunked {
		if n, err := strconv.ParseInt(q.Get("chunk_size"), 10, 64); err == nil {
			chunkSize = int(n)
		}
	}

	// Make sure if the client disconnects we signal the query to abort
	closing := make(chan struct{})
	if notifier, ok := w.(http.CloseNotifier); ok {
		notify := notifier.CloseNotify()
		go func() {
			<-notify
			close(closing)
		}()
	}

	// Execute query.
	w.Header().Add("content-type", "application/json")
	results, err := h.QueryExecutor.ExecuteQuery(query, db, chunkSize, closing)

	if err != nil {
		w.WriteHeader(http.StatusInternalServerError)
		return
	}

	// if we're not chunking, this will be the in memory buffer for all results before sending to client
	resp := Response{Results: make([]*influxql.Result, 0)}

	// Status header is OK once this point is reached.
	w.WriteHeader(http.StatusOK)

	// pull all results from the channel
	for r := range results {
		// Ignore nil results.
		if r == nil {
			continue
		}

		// if requested, convert result timestamps to epoch
		if epoch != "" {
			convertToEpoch(r, epoch)
		}

		// Write out result immediately if chunked.
		if chunked {
			n, _ := w.Write(MarshalJSON(Response{
				Results: []*influxql.Result{r},
			}, pretty))
			h.statMap.Add(statQueryRequestBytesTransmitted, int64(n))
			w.(http.Flusher).Flush()
			continue
		}

		// It's not chunked so buffer results in memory.
		// Results for statements need to be combined together.
		// We need to check if this new result is for the same statement as
		// the last result, or for the next statement
		l := len(resp.Results)
		if l == 0 {
			resp.Results = append(resp.Results, r)
		} else if resp.Results[l-1].StatementID == r.StatementID {
			cr := resp.Results[l-1]
			rowsMerged := 0
			if len(cr.Series) > 0 {
				lastSeries := cr.Series[len(cr.Series)-1]

				for _, row := range r.Series {
					if !lastSeries.SameSeries(row) {
						// Next row is for a different series than last.
						break
					}
					// Values are for the same series, so append them.
					lastSeries.Values = append(lastSeries.Values, row.Values...)
					rowsMerged++
				}
			}

			// Append remaining rows as new rows.
			r.Series = r.Series[rowsMerged:]
			cr.Series = append(cr.Series, r.Series...)
		} else {
			resp.Results = append(resp.Results, r)
		}
	}

	// If it's not chunked we buffered everything in memory, so write it out
	if !chunked {
		n, _ := w.Write(MarshalJSON(resp, pretty))
		h.statMap.Add(statQueryRequestBytesTransmitted, int64(n))
	}
}

func (h *Handler) serveWrite(w http.ResponseWriter, r *http.Request, user *meta.UserInfo) {
	h.statMap.Add(statWriteRequest, 1)

	// Handle gzip decoding of the body
	body := r.Body
	if r.Header.Get("Content-encoding") == "gzip" {
		b, err := gzip.NewReader(r.Body)
		if err != nil {
			resultError(w, influxql.Result{Err: err}, http.StatusBadRequest)
			return
		}
		body = b
	}
	defer body.Close()

	b, err := ioutil.ReadAll(body)
	if err != nil {
		if h.WriteTrace {
			h.Logger.Print("write handler unable to read bytes from request body")
		}
		resultError(w, influxql.Result{Err: err}, http.StatusBadRequest)
		return
	}
	h.statMap.Add(statWriteRequestBytesReceived, int64(len(b)))
	if h.WriteTrace {
		h.Logger.Printf("write body received by handler: %s", string(b))
	}

	if r.Header.Get("Content-Type") == "application/json" {
		h.serveWriteJSON(w, r, b, user)
		return
	}
	h.serveWriteLine(w, r, b, user)
}

// serveWriteJSON receives incoming series data in JSON and writes it to the database.
func (h *Handler) serveWriteJSON(w http.ResponseWriter, r *http.Request, body []byte, user *meta.UserInfo) {
	var bp client.BatchPoints
	var dec *json.Decoder

	dec = json.NewDecoder(bytes.NewReader(body))

	if err := dec.Decode(&bp); err != nil {
		if err.Error() == "EOF" {
			w.WriteHeader(http.StatusOK)
			return
		}
		resultError(w, influxql.Result{Err: err}, http.StatusBadRequest)
		return
	}

	if bp.Database == "" {
		resultError(w, influxql.Result{Err: fmt.Errorf("database is required")}, http.StatusBadRequest)
		return
	}

	if di, err := h.MetaClient.Database(bp.Database); err != nil {
		resultError(w, influxql.Result{Err: fmt.Errorf("metastore database error: %s", err)}, http.StatusInternalServerError)
		return
	} else if di == nil {
		resultError(w, influxql.Result{Err: fmt.Errorf("database not found: %q", bp.Database)}, http.StatusNotFound)
		return
	}

	if h.requireAuthentication && user == nil {
		resultError(w, influxql.Result{Err: fmt.Errorf("user is required to write to database %q", bp.Database)}, http.StatusUnauthorized)
		return
	}

	if h.requireAuthentication && !user.Authorize(influxql.WritePrivilege, bp.Database) {
		resultError(w, influxql.Result{Err: fmt.Errorf("%q user is not authorized to write to database %q", user.Name, bp.Database)}, http.StatusUnauthorized)
		return
	}

	points, err := NormalizeBatchPoints(bp)
	if err != nil {
		resultError(w, influxql.Result{Err: err}, http.StatusBadRequest)
		return
	}

	// Convert the json batch struct to a points writer struct
	if err := h.PointsWriter.WritePoints(&cluster.WritePointsRequest{
		Database:         bp.Database,
		RetentionPolicy:  bp.RetentionPolicy,
		ConsistencyLevel: cluster.ConsistencyLevelOne,
		Points:           points,
	}); err != nil {
		h.statMap.Add(statPointsWrittenFail, int64(len(points)))
		if influxdb.IsClientError(err) {
			resultError(w, influxql.Result{Err: err}, http.StatusBadRequest)
		} else {
			resultError(w, influxql.Result{Err: err}, http.StatusInternalServerError)
		}
		return
	}
	h.statMap.Add(statPointsWrittenOK, int64(len(points)))

	w.WriteHeader(http.StatusNoContent)
}

// serveWriteLine receives incoming series data in line protocol format and writes it to the database.
func (h *Handler) serveWriteLine(w http.ResponseWriter, r *http.Request, body []byte, user *meta.UserInfo) {
	// Some clients may not set the content-type header appropriately and send JSON with a non-json
	// content-type.  If the body looks JSON, try to handle it as as JSON instead
	if len(body) > 0 {
		var i int
		for {
			// JSON requests must start w/ an opening bracket
			if body[i] == '{' {
				h.serveWriteJSON(w, r, body, user)
				return
			}

			// check that the byte is in the standard ascii code range
			if body[i] > 32 || i >= len(body)-1 {
				break
			}
			i++
		}
	}

	precision := r.FormValue("precision")
	if precision == "" {
		precision = "n"
	}

	points, parseError := models.ParsePointsWithPrecision(body, time.Now().UTC(), precision)
	// Not points parsed correctly so return the error now
	if parseError != nil && len(points) == 0 {
		if parseError.Error() == "EOF" {
			w.WriteHeader(http.StatusOK)
			return
		}
		resultError(w, influxql.Result{Err: parseError}, http.StatusBadRequest)
		return
	}

	database := r.FormValue("db")
	if database == "" {
		resultError(w, influxql.Result{Err: fmt.Errorf("database is required")}, http.StatusBadRequest)
		return
	}

	if di, err := h.MetaClient.Database(database); err != nil {
		resultError(w, influxql.Result{Err: fmt.Errorf("metastore database error: %s", err)}, http.StatusInternalServerError)
		return
	} else if di == nil {
		resultError(w, influxql.Result{Err: fmt.Errorf("database not found: %q", database)}, http.StatusNotFound)
		return
	}

	if h.requireAuthentication && user == nil {
		resultError(w, influxql.Result{Err: fmt.Errorf("user is required to write to database %q", database)}, http.StatusUnauthorized)
		return
	}

	if h.requireAuthentication && !user.Authorize(influxql.WritePrivilege, database) {
		resultError(w, influxql.Result{Err: fmt.Errorf("%q user is not authorized to write to database %q", user.Name, database)}, http.StatusUnauthorized)
		return
	}

	// Determine required consistency level.
	consistency := cluster.ConsistencyLevelOne
	switch r.Form.Get("consistency") {
	case "all":
		consistency = cluster.ConsistencyLevelAll
	case "any":
		consistency = cluster.ConsistencyLevelAny
	case "one":
		consistency = cluster.ConsistencyLevelOne
	case "quorum":
		consistency = cluster.ConsistencyLevelQuorum
	}

	// Write points.
	if err := h.PointsWriter.WritePoints(&cluster.WritePointsRequest{
		Database:         database,
		RetentionPolicy:  r.FormValue("rp"),
		ConsistencyLevel: consistency,
		Points:           points,
	}); influxdb.IsClientError(err) {
		h.statMap.Add(statPointsWrittenFail, int64(len(points)))
		resultError(w, influxql.Result{Err: err}, http.StatusBadRequest)
		return
	} else if err != nil {
		h.statMap.Add(statPointsWrittenFail, int64(len(points)))
		resultError(w, influxql.Result{Err: err}, http.StatusInternalServerError)
		return
	} else if parseError != nil {
		// We wrote some of the points
		h.statMap.Add(statPointsWrittenOK, int64(len(points)))
		// The other points failed to parse which means the client sent invalid line protocol.  We return a 400
		// response code as well as the lines that failed to parse.
		resultError(w, influxql.Result{Err: fmt.Errorf("partial write:\n%v", parseError)}, http.StatusBadRequest)
		return
	}

	h.statMap.Add(statPointsWrittenOK, int64(len(points)))
	w.WriteHeader(http.StatusNoContent)
}

// serveOptions returns an empty response to comply with OPTIONS pre-flight requests
func (h *Handler) serveOptions(w http.ResponseWriter, r *http.Request) {
	w.WriteHeader(http.StatusNoContent)
}

// servePing returns a simple response to let the client know the server is running.
func (h *Handler) servePing(w http.ResponseWriter, r *http.Request) {
	h.statMap.Add(statPingRequest, 1)
	w.WriteHeader(http.StatusNoContent)
}

// serveStatus returns a simple response to let the client know the whole cluster is running.
func (h *Handler) serveStatus(w http.ResponseWriter, r *http.Request) {
	h.statMap.Add(statStatusRequest, 1)

	if err := h.MetaClient.Ping(false); err != nil {
		w.WriteHeader(http.StatusServiceUnavailable)
		return
	}

	w.WriteHeader(http.StatusNoContent)
}

// convertToEpoch converts result timestamps from time.Time to the specified epoch.
func convertToEpoch(r *influxql.Result, epoch string) {
	divisor := int64(1)

	switch epoch {
	case "u":
		divisor = int64(time.Microsecond)
	case "ms":
		divisor = int64(time.Millisecond)
	case "s":
		divisor = int64(time.Second)
	case "m":
		divisor = int64(time.Minute)
	case "h":
		divisor = int64(time.Hour)
	}

	for _, s := range r.Series {
		for _, v := range s.Values {
			if ts, ok := v[0].(time.Time); ok {
				v[0] = ts.UnixNano() / divisor
			}
		}
	}
}

// MarshalJSON will marshal v to JSON. Pretty prints if pretty is true.
func MarshalJSON(v interface{}, pretty bool) []byte {
	var b []byte
	var err error
	if pretty {
		b, err = json.MarshalIndent(v, "", "    ")
	} else {
		b, err = json.Marshal(v)
	}

	if err != nil {
		return []byte(err.Error())
	}
	return b
}

// Point represents an InfluxDB point.
type Point struct {
	Name   string                 `json:"name"`
	Time   time.Time              `json:"time"`
	Tags   map[string]string      `json:"tags"`
	Fields map[string]interface{} `json:"fields"`
}

// Batch is a collection of points associated with a database, having a
// certain retention policy.
type Batch struct {
	Database        string  `json:"database"`
	RetentionPolicy string  `json:"retentionPolicy"`
	Points          []Point `json:"points"`
}

// serveExpvar serves registered expvar information over HTTP.
func serveExpvar(w http.ResponseWriter, r *http.Request) {
	w.Header().Set("Content-Type", "application/json; charset=utf-8")
	fmt.Fprintf(w, "{\n")
	first := true
	expvar.Do(func(kv expvar.KeyValue) {
		if !first {
			fmt.Fprintf(w, ",\n")
		}
		first = false
		fmt.Fprintf(w, "%q: %s", kv.Key, kv.Value)
	})
	fmt.Fprintf(w, "\n}\n")
}

// httpError writes an error to the client in a standard format.
func httpError(w http.ResponseWriter, error string, pretty bool, code int) {
	w.Header().Add("content-type", "application/json")
	w.WriteHeader(code)

	response := Response{Err: errors.New(error)}
	var b []byte
	if pretty {
		b, _ = json.MarshalIndent(response, "", "    ")
	} else {
		b, _ = json.Marshal(response)
	}
	w.Write(b)
}

func resultError(w http.ResponseWriter, result influxql.Result, code int) {
	w.Header().Add("content-type", "application/json")
	w.WriteHeader(code)
	_ = json.NewEncoder(w).Encode(&result)
}

// Filters and filter helpers

// parseCredentials returns the username and password encoded in
// a request. The credentials may be present as URL query params, or as
// a Basic Authentication header.
// as params: http://127.0.0.1/query?u=username&p=password
// as basic auth: http://username:password@127.0.0.1
func parseCredentials(r *http.Request) (string, string, error) {
	q := r.URL.Query()

	if u, p := q.Get("u"), q.Get("p"); u != "" && p != "" {
		return u, p, nil
	}
	if u, p, ok := r.BasicAuth(); ok {
		return u, p, nil
	}
	return "", "", fmt.Errorf("unable to parse Basic Auth credentials")
}

// authenticate wraps a handler and ensures that if user credentials are passed in
// an attempt is made to authenticate that user. If authentication fails, an error is returned.
//
// There is one exception: if there are no users in the system, authentication is not required. This
// is to facilitate bootstrapping of a system with authentication enabled.
func authenticate(inner func(http.ResponseWriter, *http.Request, *meta.UserInfo), h *Handler, requireAuthentication bool) http.Handler {
	return http.HandlerFunc(func(w http.ResponseWriter, r *http.Request) {
		// Return early if we are not authenticating
		if !requireAuthentication {
			inner(w, r, nil)
			return
		}
		var user *meta.UserInfo

		// Retrieve user list.
		uis := h.MetaClient.Users()

		// TODO corylanou: never allow this in the future without users
		if requireAuthentication && len(uis) > 0 {
			username, password, err := parseCredentials(r)
			if err != nil {
				h.statMap.Add(statAuthFail, 1)
				httpError(w, err.Error(), false, http.StatusUnauthorized)
				return
			}
			if username == "" {
				h.statMap.Add(statAuthFail, 1)
				httpError(w, "username required", false, http.StatusUnauthorized)
				return
			}

			user, err = h.MetaClient.Authenticate(username, password)
			if err != nil {
				h.statMap.Add(statAuthFail, 1)
				httpError(w, err.Error(), false, http.StatusUnauthorized)
				return
			}
		}
		inner(w, r, user)
	})
}

type gzipResponseWriter struct {
	io.Writer
	http.ResponseWriter
}

func (w gzipResponseWriter) Write(b []byte) (int, error) {
	return w.Writer.Write(b)
}

func (w gzipResponseWriter) Flush() {
	w.Writer.(*gzip.Writer).Flush()
}

// determines if the client can accept compressed responses, and encodes accordingly
func gzipFilter(inner http.Handler) http.Handler {
	return http.HandlerFunc(func(w http.ResponseWriter, r *http.Request) {
		if !strings.Contains(r.Header.Get("Accept-Encoding"), "gzip") {
			inner.ServeHTTP(w, r)
			return
		}
		w.Header().Set("Content-Encoding", "gzip")
		gz := gzip.NewWriter(w)
		defer gz.Close()
		gzw := gzipResponseWriter{Writer: gz, ResponseWriter: w}
		inner.ServeHTTP(gzw, r)
	})
}

// versionHeader takes a HTTP handler and returns a HTTP handler
// and adds the X-INFLUXBD-VERSION header to outgoing responses.
func versionHeader(inner http.Handler, h *Handler) http.Handler {
	return http.HandlerFunc(func(w http.ResponseWriter, r *http.Request) {
		w.Header().Add("X-InfluxDB-Version", h.Version)
		inner.ServeHTTP(w, r)
	})
}

// cors responds to incoming requests and adds the appropriate cors headers
// TODO: corylanou: add the ability to configure this in our config
func cors(inner http.Handler) http.Handler {
	return http.HandlerFunc(func(w http.ResponseWriter, r *http.Request) {
		if origin := r.Header.Get("Origin"); origin != "" {
			w.Header().Set(`Access-Control-Allow-Origin`, origin)
			w.Header().Set(`Access-Control-Allow-Methods`, strings.Join([]string{
				`DELETE`,
				`GET`,
				`OPTIONS`,
				`POST`,
				`PUT`,
			}, ", "))

			w.Header().Set(`Access-Control-Allow-Headers`, strings.Join([]string{
				`Accept`,
				`Accept-Encoding`,
				`Authorization`,
				`Content-Length`,
				`Content-Type`,
				`X-CSRF-Token`,
				`X-HTTP-Method-Override`,
			}, ", "))

			w.Header().Set(`Access-Control-Expose-Headers`, strings.Join([]string{
<<<<<<< HEAD
				`Date`,
=======
>>>>>>> 22ea73d0
				`X-Influxdb-Version`,
			}, ", "))
		}

		if r.Method == "OPTIONS" {
			return
		}

		inner.ServeHTTP(w, r)
	})
}

func requestID(inner http.Handler) http.Handler {
	return http.HandlerFunc(func(w http.ResponseWriter, r *http.Request) {
		uid := uuid.TimeUUID()
		r.Header.Set("Request-Id", uid.String())
		w.Header().Set("Request-Id", r.Header.Get("Request-Id"))

		inner.ServeHTTP(w, r)
	})
}

func logging(inner http.Handler, name string, weblog *log.Logger) http.Handler {
	return http.HandlerFunc(func(w http.ResponseWriter, r *http.Request) {
		start := time.Now()
		l := &responseLogger{w: w}
		inner.ServeHTTP(l, r)
		logLine := buildLogLine(l, r, start)
		weblog.Println(logLine)
	})
}

func recovery(inner http.Handler, name string, weblog *log.Logger) http.Handler {
	return http.HandlerFunc(func(w http.ResponseWriter, r *http.Request) {
		start := time.Now()
		l := &responseLogger{w: w}

		defer func() {
			if err := recover(); err != nil {
				logLine := buildLogLine(l, r, start)
				logLine = fmt.Sprintf(`%s [panic:%s]`, logLine, err)
				weblog.Println(logLine)
			}
		}()

		inner.ServeHTTP(l, r)
	})
}

// Response represents a list of statement results.
type Response struct {
	Results []*influxql.Result
	Err     error
}

// MarshalJSON encodes a Response struct into JSON.
func (r Response) MarshalJSON() ([]byte, error) {
	// Define a struct that outputs "error" as a string.
	var o struct {
		Results []*influxql.Result `json:"results,omitempty"`
		Err     string             `json:"error,omitempty"`
	}

	// Copy fields to output struct.
	o.Results = r.Results
	if r.Err != nil {
		o.Err = r.Err.Error()
	}

	return json.Marshal(&o)
}

// UnmarshalJSON decodes the data into the Response struct
func (r *Response) UnmarshalJSON(b []byte) error {
	var o struct {
		Results []*influxql.Result `json:"results,omitempty"`
		Err     string             `json:"error,omitempty"`
	}

	err := json.Unmarshal(b, &o)
	if err != nil {
		return err
	}
	r.Results = o.Results
	if o.Err != "" {
		r.Err = errors.New(o.Err)
	}
	return nil
}

// Error returns the first error from any statement.
// Returns nil if no errors occurred on any statements.
func (r *Response) Error() error {
	if r.Err != nil {
		return r.Err
	}
	for _, rr := range r.Results {
		if rr.Err != nil {
			return rr.Err
		}
	}
	return nil
}

// NormalizeBatchPoints returns a slice of Points, created by populating individual
// points within the batch, which do not have times or tags, with the top-level
// values.
func NormalizeBatchPoints(bp client.BatchPoints) ([]models.Point, error) {
	points := []models.Point{}
	for _, p := range bp.Points {
		if p.Time.IsZero() {
			if bp.Time.IsZero() {
				p.Time = time.Now()
			} else {
				p.Time = bp.Time
			}
		}
		if p.Precision == "" && bp.Precision != "" {
			p.Precision = bp.Precision
		}
		p.Time = client.SetPrecision(p.Time, p.Precision)
		if len(bp.Tags) > 0 {
			if p.Tags == nil {
				p.Tags = make(map[string]string)
			}
			for k := range bp.Tags {
				if p.Tags[k] == "" {
					p.Tags[k] = bp.Tags[k]
				}
			}
		}

		if p.Measurement == "" {
			return points, fmt.Errorf("missing measurement")
		}

		if len(p.Fields) == 0 {
			return points, fmt.Errorf("missing fields")
		}
		// Need to convert from a client.Point to a influxdb.Point
		pt, err := models.NewPoint(p.Measurement, p.Tags, p.Fields, p.Time)
		if err != nil {
			return points, err
		}
		points = append(points, pt)
	}

	return points, nil
}<|MERGE_RESOLUTION|>--- conflicted
+++ resolved
@@ -807,11 +807,8 @@
 			}, ", "))
 
 			w.Header().Set(`Access-Control-Expose-Headers`, strings.Join([]string{
-<<<<<<< HEAD
 				`Date`,
-=======
->>>>>>> 22ea73d0
-				`X-Influxdb-Version`,
+				`X-InfluxDB-Version`,
 			}, ", "))
 		}
 
