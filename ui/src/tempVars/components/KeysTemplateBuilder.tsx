--- conflicted
+++ resolved
@@ -100,17 +100,12 @@
             </DropdownLoadingPlaceholder>
           </div>
         </div>
-<<<<<<< HEAD
         <TemplateMetaQueryPreview
           items={template.values}
           loadingStatus={keysStatus}
           onUpdateDefaultTemplateValue={onUpdateDefaultTemplateValue}
         />
-      </div>
-=======
-        <TemplateMetaQueryPreview items={keys} loadingStatus={keysStatus} />
       </>
->>>>>>> b06e14fc
     )
   }
 
