--- conflicted
+++ resolved
@@ -3,11 +3,8 @@
 
 ### Bugfixes
 
-<<<<<<< HEAD
 -	[#10503](https://github.com/influxdata/influxdb/pull/10503): Delete rebuilds series index when series to be deleted are only found in cache.
-=======
 -	[#10504](https://github.com/influxdata/influxdb/issue/10504): Delete rebuilds series index when series to be deleted are outside timerange.
->>>>>>> e9dee25d
 
 v1.7.0 [unreleased]
 -------------------
