import React, {PropTypes} from 'react';
import AutoRefresh from 'shared/components/AutoRefresh';
import LineGraph from 'shared/components/LineGraph';
import ReactGridLayout, {WidthProvider} from 'react-grid-layout';
const GridLayout = WidthProvider(ReactGridLayout);
import _ from 'lodash';

const RefreshingLineGraph = AutoRefresh(LineGraph);

export const LayoutRenderer = React.createClass({
  propTypes: {
    timeRange: PropTypes.shape({
      defaultGroupBy: PropTypes.string.isRequired,
      queryValue: PropTypes.string.isRequired,
    }).isRequired,
    cells: PropTypes.arrayOf(
      PropTypes.shape({
        queries: PropTypes.arrayOf(
          PropTypes.shape({
            rp: PropTypes.string.isRequired,
            text: PropTypes.string.isRequired,
            database: PropTypes.string.isRequired,
            groupbys: PropTypes.arrayOf(PropTypes.string),
            wheres: PropTypes.arrayOf(PropTypes.string),
          }).isRequired
        ).isRequired,
        x: PropTypes.number.isRequired,
        y: PropTypes.number.isRequired,
        w: PropTypes.number.isRequired,
        h: PropTypes.number.isRequired,
        i: PropTypes.string.isRequired,
        name: PropTypes.string.isRequired,
      }).isRequired
    ),
    autoRefreshMs: PropTypes.number.isRequired,
    host: PropTypes.string,
    source: PropTypes.string,
  },

  getInitialState() {
    return ({
      layout: _.without(this.props.cells, ['queries']),
    });
  },

  buildQuery(q) {
    const {timeRange, host} = this.props;
    const {wheres, groupbys} = q;

    let text = q.text;

    text += ` where time > ${timeRange.queryValue}`;

    if (host) {
      text += ` and \"host\" = '${host}'`;
    }

    if (wheres && wheres.length > 0) {
      text += ` and ${wheres.join(' and ')}`;
    }

    if (groupbys) {
      if (groupbys.find((g) => g.includes("time"))) {
        text += ` group by ${groupbys.join(',')}`;
      } else if (groupbys.length > 0) {
        text += ` group by time(${timeRange.defaultGroupBy}),${groupbys.join(',')}`;
      } else {
        text += ` group by time(${timeRange.defaultGroupBy})`;
      }
    } else {
      text += ` group by time(${timeRange.defaultGroupBy})`;
    }

    return text;
  },

  generateGraphs() {
    const {autoRefreshMs, source} = this.props;

    return this.props.cells.map((cell) => {
      const qs = cell.queries.map((q) => {
        return Object.assign({}, q, {
          host: source,
          text: this.buildQuery(q),
        });
      });
      return (
        <div key={cell.i}>
          <h2 className="hosts-graph-heading">{cell.name}</h2>
          <div className="hosts-graph graph-panel__graph-container">
            <RefreshingLineGraph
              queries={qs}
              autoRefresh={autoRefreshMs}
            />
          </div>
        </div>
      );
    });
  },

  render() {
    const layoutMargin = 4;
    return (
<<<<<<< HEAD
      <GridLayout layout={this.state.layout} isDraggable={false} isResizable={false} cols={12} rowHeight={83.5} margin={[layoutMargin, layoutMargin]} containerPadding={[0, 0]}>
=======
      <GridLayout useCSSTransforms={false} layout={this.state.layout} isDraggable={false} isResizable={false} cols={12} rowHeight={90} width={1200}>
>>>>>>> 6a348d0d
        {this.generateGraphs()}
      </GridLayout>
    );
  },
});

export default LayoutRenderer;<|MERGE_RESOLUTION|>--- conflicted
+++ resolved
@@ -101,11 +101,7 @@
   render() {
     const layoutMargin = 4;
     return (
-<<<<<<< HEAD
-      <GridLayout layout={this.state.layout} isDraggable={false} isResizable={false} cols={12} rowHeight={83.5} margin={[layoutMargin, layoutMargin]} containerPadding={[0, 0]}>
-=======
-      <GridLayout useCSSTransforms={false} layout={this.state.layout} isDraggable={false} isResizable={false} cols={12} rowHeight={90} width={1200}>
->>>>>>> 6a348d0d
+      <GridLayout layout={this.state.layout} isDraggable={false} isResizable={false} cols={12} rowHeight={83.5} margin={[layoutMargin, layoutMargin]} containerPadding={[0, 0]} useCSSTransforms={false} >
         {this.generateGraphs()}
       </GridLayout>
     );
